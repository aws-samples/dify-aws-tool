--- conflicted
+++ resolved
@@ -45,15 +45,10 @@
 | Rerank                    | PAAS     | 文本相似性排序                                                            | [Notebook](https://github.com/aws-samples/dify-aws-tool/blob/main/notebook/bge-reranker-v2-m3-deploy.ipynb) | [ybalbert](ybalbert@amazon.com) |
 | TTS                       | PAAS     | 语音合成                                                               | [Code](https://github.com/aws-samples/dify-aws-tool/tree/main/notebook/cosyvoice) | [ybalbert](ybalbert@amazon.com) |
 | Bedrock Guardrails        | SAAS     | 文本审核工具，通过 Amazon Bedrock Guardrail 上提供的独立评估API ApplyGuardrail 来实现。 |                                                              | [amyli](amyli@amazon.com)       |
-<<<<<<< HEAD
-| Term_multilingual_mapping | PAAS     | 切词/获取专词映射                                            | [Repo](https://github.com/ybalbert001/dynamodb-rag/tree/translate) | [ybalbert](ybalbert@amazon.com) |
-| Image Translation Tool    | PAAS     | 翻译图片上的文字                                             | Comming                                                      | [tanqy](tangqy@amazon.com)      |
-| Transcribe Tool    | PAAS     | AWS transcribe service tool (ASR)                                           | 直接使用即可                                                      | [river xie](chuanxie@amazon.com)      |
-=======
 | Term_multilingual_mapping | PAAS     | 切词/获取专词映射                                                          | [Repo](https://github.com/ybalbert001/dynamodb-rag/tree/translate) | [ybalbert](ybalbert@amazon.com) |
 | Image Translation Tool    | PAAS     | 翻译图片上的文字                                                           | Comming                                                      | [tanqy](tangqy@amazon.com)      |
 | Chinese Toxicity Detector | PAAS     | 中文有害内容检测                                                           | Comming                                                      | [ychchen](ychchen@amazon.com)   |
->>>>>>> 00b763d2
+| Transcribe Tool    | PAAS     | AWS transcribe service tool (ASR)                                           | 直接使用即可                                                      | [river xie](chuanxie@amazon.com)      |
 
 #### 模型提供商
 
